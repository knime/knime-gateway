/*
 * ------------------------------------------------------------------------
 *
 *  Copyright by KNIME AG, Zurich, Switzerland
 *  Website: http://www.knime.org; Email: contact@knime.org
 *
 *  This program is free software; you can redistribute it and/or modify
 *  it under the terms of the GNU General Public License, Version 3, as
 *  published by the Free Software Foundation.
 *
 *  This program is distributed in the hope that it will be useful, but
 *  WITHOUT ANY WARRANTY; without even the implied warranty of
 *  MERCHANTABILITY or FITNESS FOR A PARTICULAR PURPOSE. See the
 *  GNU General Public License for more details.
 *
 *  You should have received a copy of the GNU General Public License
 *  along with this program; if not, see <http://www.gnu.org/licenses>.
 *
 *  Additional permission under GNU GPL version 3 section 7:
 *
 *  KNIME interoperates with ECLIPSE solely via ECLIPSE's plug-in APIs.
 *  Hence, KNIME and ECLIPSE are both independent programs and are not
 *  derived from each other. Should, however, the interpretation of the
 *  GNU GPL Version 3 ("License") under any applicable laws result in
 *  KNIME and ECLIPSE being a combined program, KNIME AG herewith grants
 *  you the additional permission to use and propagate KNIME together with
 *  ECLIPSE with only the license terms in place for ECLIPSE applying to
 *  ECLIPSE and the GNU GPL Version 3 applying for KNIME, provided the
 *  license terms of ECLIPSE themselves allow for the respective use and
 *  propagation of ECLIPSE together with KNIME.
 *
 *  Additional permission relating to nodes for KNIME that extend the Node
 *  Extension (and in particular that are based on subclasses of NodeModel,
 *  NodeDialog, and NodeView) and that only interoperate with KNIME through
 *  standard APIs ("Nodes"):
 *  Nodes are deemed to be separate and independent programs and to not be
 *  covered works.  Notwithstanding anything to the contrary in the
 *  License, the License does not apply to Nodes, you are not required to
 *  license Nodes under the License, and you are granted a license to
 *  prepare and propagate Nodes, in each case even if such Nodes are
 *  propagated with or for interoperation with KNIME.  The owner of a Node
 *  may freely choose the license terms applicable to such Node, including
 *  when such Node is propagated with or for interoperation with KNIME.
 * ---------------------------------------------------------------------
 *
 * History
 *   Nov 25, 2021 (hornm): created
 */
package org.knime.gateway.impl.webui.service.events;

import static org.knime.gateway.api.entity.EntityBuilderManager.builder;

import java.util.ArrayList;
import java.util.HashMap;
import java.util.HashSet;
import java.util.List;
import java.util.Map;
import java.util.Optional;
import java.util.function.Consumer;

import org.knime.core.node.NodeLogger;
import org.knime.core.node.workflow.WorkflowManager;
import org.knime.gateway.api.webui.entity.PatchEnt;
import org.knime.gateway.api.webui.entity.PatchOpEnt;
import org.knime.gateway.api.webui.entity.PatchOpEnt.OpEnum;
import org.knime.gateway.api.webui.entity.WorkflowChangedEventEnt;
import org.knime.gateway.api.webui.entity.WorkflowChangedEventEnt.WorkflowChangedEventEntBuilder;
import org.knime.gateway.api.webui.entity.WorkflowChangedEventTypeEnt;
import org.knime.gateway.api.webui.service.util.ServiceExceptions.NodeNotFoundException;
import org.knime.gateway.api.webui.service.util.ServiceExceptions.NotASubWorkflowException;
import org.knime.gateway.impl.service.events.EventSource;
import org.knime.gateway.impl.service.util.EventConsumer;
import org.knime.gateway.impl.service.util.PatchCreator;
import org.knime.gateway.impl.service.util.WorkflowChangesListener;
import org.knime.gateway.impl.service.util.WorkflowChangesListener.CallbackState;
import org.knime.gateway.impl.service.util.WorkflowChangesTracker;
import org.knime.gateway.impl.webui.WorkflowKey;
import org.knime.gateway.impl.webui.WorkflowMiddleware;
import org.knime.gateway.impl.webui.WorkflowUtil;
import org.knime.gateway.impl.webui.entity.DefaultPatchEnt;
import org.knime.gateway.impl.webui.entity.DefaultPatchEnt.DefaultPatchEntBuilder;
import org.knime.gateway.impl.webui.entity.DefaultPatchOpEnt.DefaultPatchOpEntBuilder;
import org.knime.gateway.impl.webui.service.DefaultEventService;

/**
 * An event source that emits events whenever something changes in a particular workflow.
 *
 * @author Martin Horn, KNIME GmbH, Konstanz
 */
public class WorkflowChangedEventSource extends EventSource<WorkflowChangedEventTypeEnt, WorkflowChangedEventEnt> {

    private final WorkflowMiddleware m_workflowMiddleware;

    private final Map<WorkflowKey, Consumer<WorkflowManager>> m_workflowChangesCallbacks = new HashMap<>();
<<<<<<< HEAD

    private final Map<WorkflowKey, WorkflowChangesTracker> m_trackers = new HashMap<>();
=======
>>>>>>> c1a322ab

    /**
     * @param eventConsumer
     * @param workflowMiddleware
     */
    public WorkflowChangedEventSource(final EventConsumer eventConsumer, final WorkflowMiddleware workflowMiddleware) {
        super(eventConsumer);
        m_workflowMiddleware = workflowMiddleware;
    }

    /**
     * {@inheritDoc}
     */
    @Override
    protected String getName() {
        return "WorkflowChangedEvent";
    }

    /**
     * {@inheritDoc}
     */
    @SuppressWarnings("resource")
    @Override
    public Optional<WorkflowChangedEventEnt>
        addEventListenerAndGetInitialEventFor(final WorkflowChangedEventTypeEnt wfEventType) {
        var workflowKey = new WorkflowKey(wfEventType.getProjectId(), wfEventType.getWorkflowId());
        var workflowChangesListener = WF_UTIL.getWorkflowChangesListener(workflowKey);

        try {
            WorkflowUtil.assertWorkflowExists(workflowKey);
        } catch (NodeNotFoundException | NotASubWorkflowException ex) {
            throw new IllegalArgumentException(ex.getMessage(), ex);
        }

        var wfChangesTracker =
            m_trackers.computeIfAbsent(workflowKey, k -> workflowChangesListener.createWorkflowChangeTracker(true));

        // create very first changed event to be sent first (and thus catch up with the most recent
        // workflow version)
        var workflowChangedEvent =
<<<<<<< HEAD
                WF_UTIL.buildWorkflowChangedEvent(
                        workflowKey,
                        new PatchEntCreator(null),
                        wfEventType.getSnapshotId(),
                        true,
                        wfChangesTracker
                );
=======
                m_workflowMiddleware.buildWorkflowChangedEvent(workflowKey, new PatchEntCreator(null), wfEventType.getSnapshotId(), true);
>>>>>>> c1a322ab

        // add and keep track of callback added to the workflow changes listener (if not already)
        m_workflowChangesCallbacks.computeIfAbsent(workflowKey, wfKey -> {
            String latestSnapshotId =
                workflowChangedEvent == null ? wfEventType.getSnapshotId() : workflowChangedEvent.getSnapshotId();
<<<<<<< HEAD
=======
            var workflowChangesListener = m_workflowMiddleware.getWorkflowChangesListener(workflowKey);
>>>>>>> c1a322ab
            Consumer<WorkflowManager> callback =
                createWorkflowChangesCallback(workflowKey, new PatchEntCreator(latestSnapshotId), wfChangesTracker);
            workflowChangesListener.addWorkflowChangeCallback(callback);
            return callback;
        });

        return Optional.ofNullable(workflowChangedEvent);
    }

    private Consumer<WorkflowManager> createWorkflowChangesCallback(final WorkflowKey wfKey,
        final PatchEntCreator patchEntCreator, final WorkflowChangesTracker tracker) {
        return wfm -> {
            preEventCreation();
            patchEntCreator.clear();
<<<<<<< HEAD
            WorkflowChangedEventEnt event =
                WF_UTIL.buildWorkflowChangedEvent(wfKey, patchEntCreator, patchEntCreator.getLastSnapshotId(), true, tracker);
=======
            WorkflowChangedEventEnt event = m_workflowMiddleware.buildWorkflowChangedEvent(wfKey, patchEntCreator,
                patchEntCreator.getLastSnapshotId(), true);
>>>>>>> c1a322ab
            if (event != null) {
                sendEvent(event);
            }
        };
    }

    /**
     * {@inheritDoc}
     */
    @Override
    public void removeEventListener(final WorkflowChangedEventTypeEnt wfEventType) {
        var wfKey = new WorkflowKey(wfEventType.getProjectId(), wfEventType.getWorkflowId());
        removeEventListener(wfKey);
        removeTracker(wfKey);
    }

    @SuppressWarnings("resource")
    private void removeEventListener(final WorkflowKey wfKey) {
        Consumer<WorkflowManager> callback = m_workflowChangesCallbacks.remove(wfKey);
        if (callback != null && m_workflowMiddleware.hasStateFor(wfKey)) {
            m_workflowMiddleware.getWorkflowChangesListener(wfKey).removeCallback(callback);
        }
    }

    @SuppressWarnings("resource")
    private void removeTracker(final WorkflowKey wfKey) {
        var tracker = m_trackers.remove(wfKey);
        if (tracker != null && WF_UTIL.hasStateFor(wfKey)) {
            WF_UTIL.getWorkflowChangesListener(wfKey).removeWorkflowChangesTracker(tracker);
        }
    }

    /**
     * {@inheritDoc}
     */
    @Override
    public void removeAllEventListeners() {
        new HashSet<>(m_workflowChangesCallbacks.keySet()).forEach(this::removeEventListener);
        new HashSet<>(m_trackers.keySet()).forEach(this::removeTracker);
    }

    /**
     * For testing purposes only!
     *
     * @param state
     * @return <code>true</code> any of the {@link WorkflowChangesListener}s has the callback-state as given by the
     *         argument
     */
    public boolean checkWorkflowChangesListenerCallbackState(final CallbackState state) {
        return m_workflowChangesCallbacks.keySet().stream()
            .anyMatch(k -> m_workflowMiddleware.getWorkflowChangesListener(k).getCallbackState() == state);
    }

    /**
     * Creates {@link PatchEnt}s.
     *
     * Public scope for testing.
     */
    public static class PatchEntCreator implements PatchCreator<WorkflowChangedEventEnt> {

        private final List<PatchOpEnt> m_ops = new ArrayList<>();
        private String m_lastSnapshotId;

        /**
         * @param lastSnapshotId the latest snapshot id
         */
        public PatchEntCreator(final String lastSnapshotId) {
            m_lastSnapshotId = lastSnapshotId;
        }

        @Override
        public void replaced(final String path, final Object value) {
            m_ops.add(new DefaultPatchOpEntBuilder().setOp(OpEnum.REPLACE).setPath(path).setValue(value).build());
        }

        @Override
        public void removed(final String path) {
            m_ops.add(new DefaultPatchOpEntBuilder().setOp(OpEnum.REMOVE).setPath(path).build());
        }

        @Override
        public void added(final String path, final Object value) {
            m_ops.add(new DefaultPatchOpEntBuilder().setOp(OpEnum.ADD).setPath(path).setValue(value).build());
            if (value == null) {
                NodeLogger.getLogger(DefaultEventService.class).error(
                    "An 'ADD' patch operation has been created without a value. Most likely an implementation error.");
            }
        }

        @Override
        public WorkflowChangedEventEnt create(final String newSnapshotId) {
            m_lastSnapshotId = newSnapshotId;
            DefaultPatchEnt patch = new DefaultPatchEntBuilder().setOps(m_ops).build();
            return builder(WorkflowChangedEventEntBuilder.class).setPatch(patch).setSnapshotId(newSnapshotId).build();
        }

        void clear() {
            m_ops.clear();
        }

        String getLastSnapshotId() {
            return m_lastSnapshotId;
        }
    }

}<|MERGE_RESOLUTION|>--- conflicted
+++ resolved
@@ -92,11 +92,8 @@
     private final WorkflowMiddleware m_workflowMiddleware;
 
     private final Map<WorkflowKey, Consumer<WorkflowManager>> m_workflowChangesCallbacks = new HashMap<>();
-<<<<<<< HEAD
 
     private final Map<WorkflowKey, WorkflowChangesTracker> m_trackers = new HashMap<>();
-=======
->>>>>>> c1a322ab
 
     /**
      * @param eventConsumer
@@ -123,7 +120,7 @@
     public Optional<WorkflowChangedEventEnt>
         addEventListenerAndGetInitialEventFor(final WorkflowChangedEventTypeEnt wfEventType) {
         var workflowKey = new WorkflowKey(wfEventType.getProjectId(), wfEventType.getWorkflowId());
-        var workflowChangesListener = WF_UTIL.getWorkflowChangesListener(workflowKey);
+        var workflowChangesListener = m_workflowMiddleware.getWorkflowChangesListener(workflowKey);
 
         try {
             WorkflowUtil.assertWorkflowExists(workflowKey);
@@ -137,26 +134,18 @@
         // create very first changed event to be sent first (and thus catch up with the most recent
         // workflow version)
         var workflowChangedEvent =
-<<<<<<< HEAD
-                WF_UTIL.buildWorkflowChangedEvent(
-                        workflowKey,
-                        new PatchEntCreator(null),
-                        wfEventType.getSnapshotId(),
-                        true,
-                        wfChangesTracker
+                m_workflowMiddleware.buildWorkflowChangedEvent( //
+                        workflowKey, //
+                        new PatchEntCreator(null), //
+                        wfEventType.getSnapshotId(), //
+                        true, //
+                        wfChangesTracker //
                 );
-=======
-                m_workflowMiddleware.buildWorkflowChangedEvent(workflowKey, new PatchEntCreator(null), wfEventType.getSnapshotId(), true);
->>>>>>> c1a322ab
 
         // add and keep track of callback added to the workflow changes listener (if not already)
         m_workflowChangesCallbacks.computeIfAbsent(workflowKey, wfKey -> {
             String latestSnapshotId =
                 workflowChangedEvent == null ? wfEventType.getSnapshotId() : workflowChangedEvent.getSnapshotId();
-<<<<<<< HEAD
-=======
-            var workflowChangesListener = m_workflowMiddleware.getWorkflowChangesListener(workflowKey);
->>>>>>> c1a322ab
             Consumer<WorkflowManager> callback =
                 createWorkflowChangesCallback(workflowKey, new PatchEntCreator(latestSnapshotId), wfChangesTracker);
             workflowChangesListener.addWorkflowChangeCallback(callback);
@@ -171,13 +160,8 @@
         return wfm -> {
             preEventCreation();
             patchEntCreator.clear();
-<<<<<<< HEAD
-            WorkflowChangedEventEnt event =
-                WF_UTIL.buildWorkflowChangedEvent(wfKey, patchEntCreator, patchEntCreator.getLastSnapshotId(), true, tracker);
-=======
             WorkflowChangedEventEnt event = m_workflowMiddleware.buildWorkflowChangedEvent(wfKey, patchEntCreator,
-                patchEntCreator.getLastSnapshotId(), true);
->>>>>>> c1a322ab
+                patchEntCreator.getLastSnapshotId(), true, tracker);
             if (event != null) {
                 sendEvent(event);
             }
@@ -205,8 +189,8 @@
     @SuppressWarnings("resource")
     private void removeTracker(final WorkflowKey wfKey) {
         var tracker = m_trackers.remove(wfKey);
-        if (tracker != null && WF_UTIL.hasStateFor(wfKey)) {
-            WF_UTIL.getWorkflowChangesListener(wfKey).removeWorkflowChangesTracker(tracker);
+        if (tracker != null && m_workflowMiddleware.hasStateFor(wfKey)) {
+            m_workflowMiddleware.getWorkflowChangesListener(wfKey).removeWorkflowChangesTracker(tracker);
         }
     }
 
