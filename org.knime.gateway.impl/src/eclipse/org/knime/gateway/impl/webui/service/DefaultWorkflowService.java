--- conflicted
+++ resolved
@@ -107,11 +107,7 @@
     public CommandResultEnt executeWorkflowCommand(final String projectId, final NodeIDEnt workflowId,
         final WorkflowCommandEnt workflowCommandEnt)
         throws NotASubWorkflowException, NodeNotFoundException, OperationNotAllowedException {
-<<<<<<< HEAD
-        return WF_FUNCTIONS.executeCommand(new WorkflowKey(projectId, workflowId), workflowCommandEnt);
-=======
-        m_workflowMiddleware.executeCommand(new WorkflowKey(projectId, workflowId), workflowCommandEnt);
->>>>>>> c1a322ab
+        return m_workflowMiddleware.executeCommand(new WorkflowKey(projectId, workflowId), workflowCommandEnt);
     }
 
     /**
